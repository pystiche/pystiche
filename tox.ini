[tox]
;See link below for available options
;https://tox.readthedocs.io/en/latest/config.html

requires =
  tox-factor
  tox-ltt >= 0.4.2
envlist = lint-{style, typing}, tests-{integration, galleries, docs}
isolated_build = True

[tests-common]
deps =
  pytest >= 6
  pytest-subtests >= 0.3.2
  pytest-cov
  pytest-mock >= 3.1
  dill
  igittigitt
  # TODO: move to a released version
  git+https://github.com/pmeier/pytorch_testing_utils
commands = pytest -c pytest.ini --durations=25

[testenv:tests-integration]
force_cpu = True
passenv =
  GITHUB_ACTIONS
deps =
  {[tests-common]deps}
  pyimagetest >= 0.3
  pillow_affine
  pyimagetest >= 0.3
  pillow_affine
  # we need to include these here to be able to override the specific version with
  # --force-dep
  torch
  torchvision
commands =
  {[tests-common]commands} \
    --cov=pystiche \
    --cov-report=xml \
    --cov-config=.coveragerc \
    tests/integration \
    {posargs}

[testenv:tests-galleries]
force_cpu = True
deps =
  {[tests-common]deps}
  {[docs-common]deps}
commands =
  {[tests-common]commands} \
    tests/galleries \
    {posargs}

[testenv:tests-download]
passenv =
  PYSTICHE_HUB_GITHUB
  GITHUB_ACTIONS
  GITHUB_CONTEXT
deps = {[tests-common]deps}
force_cpu = True
commands =
  {[tests-common]commands} \
    tests/download \
    {posargs}

[testenv:lint-style]
whitelist_externals =
  pre-commit
skip_install = True
commands =
  pre-commit run --all-files

[testenv:lint-typing]
passenv =
  TERM
force_cpu = True
deps =
  mypy
  git+https://github.com/numpy/numpy-stubs
commands =
  mypy --config-file=mypy.ini

[sphinx-gallery]
deps =
  sphinx-gallery>=0.8
  # Additional sphinx-gallery dependencies
  # https://sphinx-gallery.github.io/stable/index.html#install-via-pip
  matplotlib
  memory_profiler


[docs-common]
passenv =
  HOME
  READTHEDOCS
  GITHUB_ACTIONS
  CI
  PYSTICHE_PLOT_GALLERY
  PYSTICHE_DOWNLOAD_GALLERY
# Remember to re-run docs/generate_requirements_rtd.py if you change the dependencies
deps =
  sphinx >= 3
  importlib-metadata
  sphinxcontrib-bibtex == 2
  sphinx_autodoc_typehints >= 1.11
  {[sphinx-gallery]deps}
<<<<<<< HEAD
  sphinx_rtd_theme
  jinja2
=======
  pydata_sphinx_theme
>>>>>>> 4fb1f7e4
changedir = docs

[testenv:docs-html]
passenv = {[docs-common]passenv}
deps = {[docs-common]deps}
changedir = {[docs-common]changedir}
commands =
  sphinx-build -M html source build

[testenv:docs-latex]
passenv = {[docs-common]passenv}
deps = {[docs-common]deps}
changedir = {[docs-common]changedir}
commands =
  sphinx-build -M latexpdf source build

[testenv:tests-docs]
passenv =
  {[docs-common]passenv}
setenv =
  PYSTICHE_PLOT_GALLERY = False
  PYSTICHE_DOWNLOAD_GALLERY = False
force_cpu = True
deps = {[docs-common]deps}
changedir = {[docs-common]changedir}
commands =
  sphinx-build -b doctest -W --keep-going source build

[testenv:publishable]
whitelist_externals =
  rm
skip_install = True
disable_light_the_torch = True
deps =
  check-wheel-contents
  pep517
  twine
commands =
  rm -rf build dist pystiche_papers.egg-info
  python -m pep517.build --source --binary .
  twine check dist/*
  check-wheel-contents dist<|MERGE_RESOLUTION|>--- conflicted
+++ resolved
@@ -105,12 +105,8 @@
   sphinxcontrib-bibtex == 2
   sphinx_autodoc_typehints >= 1.11
   {[sphinx-gallery]deps}
-<<<<<<< HEAD
-  sphinx_rtd_theme
+  pydata_sphinx_theme
   jinja2
-=======
-  pydata_sphinx_theme
->>>>>>> 4fb1f7e4
 changedir = docs
 
 [testenv:docs-html]
