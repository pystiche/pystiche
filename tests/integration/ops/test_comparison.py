--- conflicted
+++ resolved
@@ -60,17 +60,9 @@
         expected = (num_scale_steps * 2 + 1) * (num_rotate_steps * 2 + 1)
         assert actual == expected
 
-<<<<<<< HEAD
-    @suppress_deprecation_warning
-    def test_enc_to_repr_guided(self, subtests):
-        class Identity(pystiche.Module):
-            def forward(self, image):
-                return image
-=======
     class Identity(pystiche.Module):
         def forward(self, image):
             return image
->>>>>>> 91afacb3
 
     @pytest.fixture
     def mrf_op(self):
