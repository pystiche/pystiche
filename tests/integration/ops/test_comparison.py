--- conflicted
+++ resolved
@@ -10,61 +10,8 @@
 from pystiche.misc import suppress_depr_warnings
 
 
-<<<<<<< HEAD
-@suppress_depr_warnings
-def test_FeatureReconstructionOperator_call():
-    torch.manual_seed(0)
-    target_image = torch.rand(1, 3, 128, 128)
-    input_image = torch.rand(1, 3, 128, 128)
-    encoder = enc.SequentialEncoder((nn.Conv2d(3, 3, 1),))
-
-    op = ops.FeatureReconstructionOperator(encoder)
-    op.set_target_image(target_image)
-
-    actual = op(input_image)
-    desired = mse_loss(encoder(input_image), encoder(target_image))
-    ptu.assert_allclose(actual, desired)
-
-
-@suppress_depr_warnings
-def test_GramOperator_call():
-    torch.manual_seed(0)
-    target_image = torch.rand(1, 3, 128, 128)
-    input_image = torch.rand(1, 3, 128, 128)
-    encoder = enc.SequentialEncoder((nn.Conv2d(3, 3, 1),))
-
-    op = ops.GramOperator(encoder)
-    op.set_target_image(target_image)
-
-    actual = op(input_image)
-    desired = mse_loss(
-        pystiche.gram_matrix(encoder(input_image), normalize=True),
-        pystiche.gram_matrix(encoder(target_image), normalize=True),
-    )
-    ptu.assert_allclose(actual, desired)
-
-
-@suppress_depr_warnings
-def test_MRFOperator_scale_and_rotate_transforms_smoke():
-    num_scale_steps = 2
-    num_rotate_steps = 3
-
-    target_transforms = ops.MRFOperator.scale_and_rotate_transforms(
-        num_scale_steps=num_scale_steps, num_rotate_steps=num_rotate_steps,
-    )
-
-    actual = len(target_transforms)
-    expected = (num_scale_steps * 2 + 1) * (num_rotate_steps * 2 + 1)
-    assert actual == expected
-
-
-@suppress_depr_warnings
-def test_MRFOperator_enc_to_repr_guided(subtests):
-    class Identity(pystiche.Module):
-        def forward(self, image):
-            return image
-=======
 class TestFeatureReconstructionOperator:
+    @suppress_depr_warnings
     def test_call(self):
         torch.manual_seed(0)
         target_image = torch.rand(1, 3, 128, 128)
@@ -77,10 +24,10 @@
         actual = op(input_image)
         desired = mse_loss(encoder(input_image), encoder(target_image))
         ptu.assert_allclose(actual, desired)
->>>>>>> 6d0e45d3
 
 
 class TestGramOperator:
+    @suppress_depr_warnings
     def test_call(self):
         torch.manual_seed(0)
         target_image = torch.rand(1, 3, 128, 128)
@@ -99,6 +46,7 @@
 
 
 class TestMRFOperator:
+    @suppress_depr_warnings
     def test_scale_and_rotate_transforms_smoke(self):
         num_scale_steps = 2
         num_rotate_steps = 3
@@ -111,6 +59,7 @@
         expected = (num_scale_steps * 2 + 1) * (num_rotate_steps * 2 + 1)
         assert actual == expected
 
+    @suppress_depr_warnings
     def test_enc_to_repr_guided(self, subtests):
         class Identity(pystiche.Module):
             def forward(self, image):
@@ -119,16 +68,9 @@
         patch_size = 2
         stride = 2
 
-<<<<<<< HEAD
-@suppress_depr_warnings
-def test_MRFOperator_set_target_guide():
-    patch_size = 3
-    stride = 2
-=======
         op = ops.MRFOperator(
             enc.SequentialEncoder((Identity(),)), patch_size, stride=stride
         )
->>>>>>> 6d0e45d3
 
         with subtests.test(enc="constant"):
             enc_ = torch.ones(1, 4, 8, 8)
@@ -155,20 +97,14 @@
             desired = pystiche.extract_patches2d(enc_, patch_size, stride=stride)
             ptu.assert_allclose(actual, desired)
 
-<<<<<<< HEAD
-@suppress_depr_warnings
-def test_MRFOperator_set_target_guide_without_recalc():
-    patch_size = 3
-    stride = 2
-=======
         with subtests.test(enc="varying"):
             enc_ = torch.rand(1, 4, 8, 8)
->>>>>>> 6d0e45d3
 
             actual = op.enc_to_repr(enc_, is_guided=True)
             desired = pystiche.extract_patches2d(enc_, patch_size, stride=stride)
             ptu.assert_allclose(actual, desired)
 
+    @suppress_depr_warnings
     def test_set_target_guide(self):
         patch_size = 3
         stride = 2
@@ -185,26 +121,15 @@
         op.set_target_guide(guide)
         assert op.has_target_guide
 
-<<<<<<< HEAD
-@suppress_depr_warnings
-def test_MRFOperator_call():
-    patch_size = 3
-    stride = 2
-
-    torch.manual_seed(0)
-    target_image = torch.rand(1, 3, 32, 32)
-    input_image = torch.rand(1, 3, 32, 32)
-    encoder = enc.SequentialEncoder((nn.Conv2d(3, 3, 1),))
-=======
         actual = op.target_guide
         desired = guide
         ptu.assert_allclose(actual, desired)
->>>>>>> 6d0e45d3
 
         actual = op.target_image
         desired = image
         ptu.assert_allclose(actual, desired)
 
+    @suppress_depr_warnings
     def test_set_target_guide_without_recalc(self):
         patch_size = 3
         stride = 2
@@ -214,22 +139,16 @@
         guide = torch.rand(1, 1, 32, 32)
         encoder = enc.SequentialEncoder((nn.Conv2d(3, 3, 1),))
 
-<<<<<<< HEAD
-@suppress_depr_warnings
-def test_MRFOperator_call_guided():
-    patch_size = 2
-    stride = 2
-=======
         op = ops.MRFOperator(encoder, patch_size, stride=stride)
         op.set_target_image(image)
         desired = op.target_repr.clone()
->>>>>>> 6d0e45d3
 
         op.set_target_guide(guide, recalc_repr=False)
         actual = op.target_repr
 
         ptu.assert_allclose(actual, desired)
 
+    @suppress_depr_warnings
     def test_call(self):
         patch_size = 3
         stride = 2
@@ -251,6 +170,7 @@
         )
         ptu.assert_allclose(actual, desired)
 
+    @suppress_depr_warnings
     def test_call_guided(self):
         patch_size = 2
         stride = 2
