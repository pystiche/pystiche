import pytest
import pytorch_testing_utils as ptu

import torch
from torch import nn

import pystiche
from pystiche import enc, ops

from tests.asserts import assert_named_modules_identical
from tests.utils import suppress_deprecation_warning


class TestOperatorContainer:
<<<<<<< HEAD
    @suppress_deprecation_warning
    def test_main(self):
        class TestOperator(ops.Operator):
            def process_input_image(self, image):
                pass
=======
    class Operator(ops.Operator):
        def __init__(self, bias=None):
            super().__init__()
            self.bias = bias
>>>>>>> 91afacb3

        def process_input_image(self, image):
            if not self.bias:
                return image

            return image + self.bias

<<<<<<< HEAD
    @suppress_deprecation_warning
    def test_get_image_or_guide(self, subtests):
        class RegularizationTestOperator(ops.PixelRegularizationOperator):
            def input_image_to_repr(self, image):
                pass
=======
    class RegularizationOperator(ops.PixelRegularizationOperator):
        def input_image_to_repr(self, image):
            pass
>>>>>>> 91afacb3

        def calculate_score(self, input_repr):
            pass

    class ComparisonOperator(ops.PixelComparisonOperator):
        def target_image_to_repr(self, image):
            return image, None

        def input_image_to_repr(self, image, ctx):
            pass

        def calculate_score(self, input_repr, target_repr, ctx):
            pass

    @pytest.fixture
    def op_container(self):
        return ops.OperatorContainer(
            (
                ("regularization", self.RegularizationOperator()),
                ("comparison", self.ComparisonOperator()),
            )
        )

<<<<<<< HEAD
        torch.manual_seed(0)
        image_or_guide = torch.rand(1, 3, 128, 128)

        with subtests.test("no image or guide"):
            container = get_container()

            with pytest.raises(RuntimeError):
                container.get_input_guide()

        with subtests.test("mismatching images or guides"):
            container = get_container()
            container.regularization.set_input_guide(image_or_guide)
            container.comparison.set_input_guide(-image_or_guide)

            with pytest.raises(RuntimeError):
                container.get_input_guide()

        with subtests.test("get_target_guide"):
            container = get_container()
            container.comparison.set_target_guide(image_or_guide)

            actual = container.get_target_guide()
            desired = image_or_guide
            ptu.assert_allclose(actual, desired)

        with subtests.test("get_target_image"):
            container = get_container()
            container.comparison.set_target_image(image_or_guide)

            actual = container.get_target_image()
            desired = image_or_guide
            ptu.assert_allclose(actual, desired)

        with subtests.test("get_input_guide"):
            container = get_container()
            container.regularization.set_input_guide(image_or_guide)
            container.comparison.set_input_guide(image_or_guide)

            actual = container.get_input_guide()
            desired = image_or_guide
            ptu.assert_allclose(actual, desired)

    @suppress_deprecation_warning
    def test_set_image_or_guide(self, subtests):
        class RegularizationTestOperator(ops.PixelRegularizationOperator):
            def input_image_to_repr(self, image):
                pass

            def calculate_score(self, input_repr):
                pass

        class ComparisonTestOperator(ops.PixelComparisonOperator):
            def target_image_to_repr(self, image):
                return image, None

            def input_image_to_repr(self, image, ctx):
                pass
=======
    def test_main(self):
        named_ops = [(str(idx), self.Operator()) for idx in range(3)]
        op_container = ops.OperatorContainer(named_ops)
>>>>>>> 91afacb3

        actuals = op_container.named_children()
        desireds = named_ops
        assert_named_modules_identical(actuals, desireds)

    def test_get_image_or_guide_no(self, op_container):
        with pytest.raises(RuntimeError):
            op_container.get_input_guide()

    def test_get_image_or_guide_mismatching(self, test_image, op_container):
        op_container.regularization.set_input_guide(test_image)
        op_container.comparison.set_input_guide(-test_image)

        with pytest.raises(RuntimeError):
            op_container.get_input_guide()

    def test_get_image_or_guide_target_guide(self, test_image, op_container):
        op_container.comparison.set_target_guide(test_image)
        ptu.assert_allclose(op_container.get_target_guide(), test_image)

    def test_get_image_or_guide_target_image(self, test_image, op_container):
        op_container.comparison.set_target_image(test_image)
        ptu.assert_allclose(op_container.get_target_image(), test_image)

    def test_get_image_or_guide_input_guide(self, test_image, op_container):
        op_container.comparison.set_input_guide(test_image)
        ptu.assert_allclose(op_container.get_input_guide(), test_image)

    def test_set_image_or_guide_target_guide(self, test_image, op_container):
        op_container.set_target_guide(test_image, recalc_repr=False)
        ptu.assert_allclose(op_container.comparison.target_guide, test_image)

    def test_set_image_or_guide_target_image(self, test_image, op_container):
        op_container.set_target_image(test_image)
        ptu.assert_allclose(op_container.comparison.target_image, test_image)

    def test_set_image_or_guide_input_guide(self, test_image, op_container):
        op_container.set_input_guide(test_image)
        ptu.assert_allclose(op_container.comparison.input_guide, test_image)

    @suppress_deprecation_warning
    def test_call(self):
        input = torch.tensor(0.0)

        named_ops = [(str(idx), self.Operator(idx + 1.0)) for idx in range(3)]
        op_container = ops.OperatorContainer(named_ops)

        actual = op_container(input)
        desired = pystiche.LossDict([(name, input + op.bias) for name, op in named_ops])
        ptu.assert_allclose(actual, desired)


class TestSameOperatorContainer:
    @suppress_deprecation_warning
    def test_main(self):
        class TestOperator(ops.Operator):
            def process_input_image(self, image):
                pass

        def get_op(name, score_weight):
            return TestOperator()

        names = [str(idx) for idx in range(3)]
        same_operator_container = ops.SameOperatorContainer(names, get_op)

        for name in names:
            op = getattr(same_operator_container, name)
            assert isinstance(op, TestOperator)

    def test_op_weights_str(self):
        class TestOperator(ops.Operator):
            def process_input_image(self, image):
                pass

        def get_op(name, score_weight):
            return TestOperator(score_weight=score_weight)

        names = [str(idx) for idx in range(3)]
        op_weights_config = ("sum", "mean")

        desireds = (float(len(names)), 1.0)
        for op_weights, desired in zip(op_weights_config, desireds):
            same_operator_container = ops.SameOperatorContainer(
                names, get_op, op_weights=op_weights
            )
            actual = sum(
                [getattr(same_operator_container, name).score_weight for name in names]
            )
            assert actual == ptu.approx(desired)

        with pytest.raises(ValueError):
            ops.SameOperatorContainer(
                names, get_op, op_weights="invalid",
            )

    def test_op_weights_seq(self):
        class TestOperator(ops.Operator):
            def process_input_image(self, image):
                pass

        def get_op(name, score_weight):
            return TestOperator(score_weight=score_weight)

        names, op_weights = zip(*[(str(idx), float(idx) + 1.0) for idx in range(3)])

        same_operator_container = ops.SameOperatorContainer(
            names, get_op, op_weights=op_weights
        )

        for name, score_weight in zip(names, op_weights):
            actual = getattr(same_operator_container, name).score_weight
            desired = score_weight
            assert actual == ptu.approx(desired)


class TestMultiLayerEncodingOperator:
    @suppress_deprecation_warning
    def test_main(self):
        class TestOperator(ops.EncodingRegularizationOperator):
            def input_enc_to_repr(self, image):
                pass

            def calculate_score(self, input_repr):
                pass

        def get_encoding_op(encoder, score_weight):
            return TestOperator(encoder, score_weight=score_weight)

        layers = [str(index) for index in range(3)]
        modules = [(layer, nn.Module()) for layer in layers]
        multi_layer_encoder = enc.MultiLayerEncoder(modules)

        multi_layer_enc_op = ops.MultiLayerEncodingOperator(
            multi_layer_encoder, layers, get_encoding_op
        )

        for layer in layers:
            op = getattr(multi_layer_enc_op, layer)
            assert isinstance(op.encoder, enc.SingleLayerEncoder)
            assert op.encoder.layer == layer
            assert op.encoder.multi_layer_encoder is multi_layer_encoder


class TestMultiRegionOperator:
    class Operator(ops.PixelComparisonOperator):
        def __init__(self, bias, score_weight=1e0):
            super().__init__(score_weight=score_weight)
            self.bias = bias

        def target_image_to_repr(self, image):
            return image + self.bias, None

        def input_image_to_repr(self, image, ctx):
            pass

        def calculate_score(self, input_repr, target_repr, ctx):
            pass

    def get_op(self, name, score_weight):
        return self.Operator(float(name), score_weight=score_weight)

    @pytest.mark.parametrize(
        ("method", "desired_attr"),
        (
            pytest.param(
                "set_regional_target_guide", "target_guide", id="target_guide"
            ),
            pytest.param(
                "set_regional_target_image", "target_image", id="target_image"
            ),
            pytest.param("set_regional_input_guide", "input_guide", id="input_guide"),
        ),
    )
    def test_set_regional_image_or_guide(self, method, desired_attr):
        regions = [str(idx) for idx in range(3)]
        torch.manual_seed(0)
        regional_images_or_guides = [
            (region, torch.rand(1, 3, 128, 128)) for region in regions
        ]

        multi_region_operator = ops.MultiRegionOperator(regions, self.get_op)

        for region, image_or_guide in regional_images_or_guides:
            getattr(multi_region_operator, method)(region, image_or_guide)

        for region, image_or_guide in regional_images_or_guides:
            actual = getattr(getattr(multi_region_operator, region), desired_attr)
            desired = image_or_guide
            ptu.assert_allclose(actual, desired)<|MERGE_RESOLUTION|>--- conflicted
+++ resolved
@@ -8,22 +8,13 @@
 from pystiche import enc, ops
 
 from tests.asserts import assert_named_modules_identical
-from tests.utils import suppress_deprecation_warning
 
 
 class TestOperatorContainer:
-<<<<<<< HEAD
-    @suppress_deprecation_warning
-    def test_main(self):
-        class TestOperator(ops.Operator):
-            def process_input_image(self, image):
-                pass
-=======
     class Operator(ops.Operator):
         def __init__(self, bias=None):
             super().__init__()
             self.bias = bias
->>>>>>> 91afacb3
 
         def process_input_image(self, image):
             if not self.bias:
@@ -31,17 +22,9 @@
 
             return image + self.bias
 
-<<<<<<< HEAD
-    @suppress_deprecation_warning
-    def test_get_image_or_guide(self, subtests):
-        class RegularizationTestOperator(ops.PixelRegularizationOperator):
-            def input_image_to_repr(self, image):
-                pass
-=======
     class RegularizationOperator(ops.PixelRegularizationOperator):
         def input_image_to_repr(self, image):
             pass
->>>>>>> 91afacb3
 
         def calculate_score(self, input_repr):
             pass
@@ -65,69 +48,9 @@
             )
         )
 
-<<<<<<< HEAD
-        torch.manual_seed(0)
-        image_or_guide = torch.rand(1, 3, 128, 128)
-
-        with subtests.test("no image or guide"):
-            container = get_container()
-
-            with pytest.raises(RuntimeError):
-                container.get_input_guide()
-
-        with subtests.test("mismatching images or guides"):
-            container = get_container()
-            container.regularization.set_input_guide(image_or_guide)
-            container.comparison.set_input_guide(-image_or_guide)
-
-            with pytest.raises(RuntimeError):
-                container.get_input_guide()
-
-        with subtests.test("get_target_guide"):
-            container = get_container()
-            container.comparison.set_target_guide(image_or_guide)
-
-            actual = container.get_target_guide()
-            desired = image_or_guide
-            ptu.assert_allclose(actual, desired)
-
-        with subtests.test("get_target_image"):
-            container = get_container()
-            container.comparison.set_target_image(image_or_guide)
-
-            actual = container.get_target_image()
-            desired = image_or_guide
-            ptu.assert_allclose(actual, desired)
-
-        with subtests.test("get_input_guide"):
-            container = get_container()
-            container.regularization.set_input_guide(image_or_guide)
-            container.comparison.set_input_guide(image_or_guide)
-
-            actual = container.get_input_guide()
-            desired = image_or_guide
-            ptu.assert_allclose(actual, desired)
-
-    @suppress_deprecation_warning
-    def test_set_image_or_guide(self, subtests):
-        class RegularizationTestOperator(ops.PixelRegularizationOperator):
-            def input_image_to_repr(self, image):
-                pass
-
-            def calculate_score(self, input_repr):
-                pass
-
-        class ComparisonTestOperator(ops.PixelComparisonOperator):
-            def target_image_to_repr(self, image):
-                return image, None
-
-            def input_image_to_repr(self, image, ctx):
-                pass
-=======
     def test_main(self):
         named_ops = [(str(idx), self.Operator()) for idx in range(3)]
         op_container = ops.OperatorContainer(named_ops)
->>>>>>> 91afacb3
 
         actuals = op_container.named_children()
         desireds = named_ops
@@ -168,7 +91,6 @@
         op_container.set_input_guide(test_image)
         ptu.assert_allclose(op_container.comparison.input_guide, test_image)
 
-    @suppress_deprecation_warning
     def test_call(self):
         input = torch.tensor(0.0)
 
@@ -181,7 +103,6 @@
 
 
 class TestSameOperatorContainer:
-    @suppress_deprecation_warning
     def test_main(self):
         class TestOperator(ops.Operator):
             def process_input_image(self, image):
@@ -244,7 +165,6 @@
 
 
 class TestMultiLayerEncodingOperator:
-    @suppress_deprecation_warning
     def test_main(self):
         class TestOperator(ops.EncodingRegularizationOperator):
             def input_enc_to_repr(self, image):
