--- conflicted
+++ resolved
@@ -113,15 +113,7 @@
 
 
 class TestModelMultiLayerEncoder:
-    @pytest.mark.parametrize(
-<<<<<<< HEAD
-        ("framework"),
-        [pytest.param(framework, id=framework) for framework in ["caffe"]],
-=======
-        "framework",
-        ("torch", "caffe"),
->>>>>>> 27fd578c
-    )
+    @pytest.mark.parametrize("framework", ("torch", "caffe"))
     def test_internal_preprocessing(self, framework, multi_layer_encoder_cls):
         multi_layer_encoder = multi_layer_encoder_cls(
             pretrained=False, framework=framework, internal_preprocessing=True
@@ -186,7 +178,7 @@
         (
             pytest.param(True, id="pretrained"),
             pytest.param(False, id="not pretrained"),
-        )
+        ),
     )
     def test_repr(self, pretrained, mocker, multi_layer_encoder_cls):
         mocker.patch(
@@ -219,12 +211,6 @@
         else:
             assert_property_in_repr_("pretrained", False)
 
-<<<<<<< HEAD
-            assert_property_in_repr_("internal_preprocessing", internal_preprocessing)
-=======
-        assert_property_in_repr_(
-            "internal_preprocessing", internal_preprocessing
-        )
->>>>>>> 27fd578c
+        assert_property_in_repr_("internal_preprocessing", internal_preprocessing)
 
         assert_property_in_repr_("allow_inplace", allow_inplace)