--- conflicted
+++ resolved
@@ -7,22 +7,8 @@
 from pystiche.misc import suppress_depr_warnings
 
 
-<<<<<<< HEAD
-@suppress_depr_warnings
-def test_PerceptualLoss_set_content_image():
-    torch.manual_seed(0)
-    image = torch.rand(1, 1, 100, 100)
-    content_loss = ops.FeatureReconstructionOperator(
-        enc.SequentialEncoder((nn.Conv2d(1, 1, 1),))
-    )
-    style_loss = ops.FeatureReconstructionOperator(
-        enc.SequentialEncoder((nn.Conv2d(1, 1, 1),))
-    )
-
-    perceptual_loss = loss.PerceptualLoss(content_loss, style_loss)
-    perceptual_loss.set_content_image(image)
-=======
 class TestPerceptualLoss:
+    @suppress_depr_warnings
     def test_set_content_image(self):
         torch.manual_seed(0)
         image = torch.rand(1, 1, 100, 100)
@@ -32,7 +18,6 @@
         style_loss = ops.FeatureReconstructionOperator(
             enc.SequentialEncoder((nn.Conv2d(1, 1, 1),))
         )
->>>>>>> 6d0e45d3
 
         perceptual_loss = loss.PerceptualLoss(content_loss, style_loss)
         perceptual_loss.set_content_image(image)
@@ -41,18 +26,7 @@
         desired = image
         ptu.assert_allclose(actual, desired)
 
-<<<<<<< HEAD
-@suppress_depr_warnings
-def test_PerceptualLoss_set_style_image():
-    torch.manual_seed(0)
-    image = torch.rand(1, 1, 100, 100)
-    content_loss = ops.FeatureReconstructionOperator(
-        enc.SequentialEncoder((nn.Conv2d(1, 1, 1),))
-    )
-    style_loss = ops.FeatureReconstructionOperator(
-        enc.SequentialEncoder((nn.Conv2d(1, 1, 1),))
-    )
-=======
+    @suppress_depr_warnings
     def test_set_style_image(self):
         torch.manual_seed(0)
         image = torch.rand(1, 1, 100, 100)
@@ -62,7 +36,6 @@
         style_loss = ops.FeatureReconstructionOperator(
             enc.SequentialEncoder((nn.Conv2d(1, 1, 1),))
         )
->>>>>>> 6d0e45d3
 
         perceptual_loss = loss.PerceptualLoss(content_loss, style_loss)
         perceptual_loss.set_style_image(image)
