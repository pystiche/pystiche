[metadata]
name = pystiche
platforms = any
description = Framework for Neural Style Transfer built upon PyTorch
long_description = file: README.rst
long_description_content_type = text/x-rst
keywords = neural-style-transfer, framework, pytorch
url = https://github.com/pmeier/pystiche
author = Philip Meier
author-email = github.pmeier@posteo.de
license = BSD-3-Clause
classifiers =
    Development Status :: 4 - Beta
    Intended Audience :: Developers
    Intended Audience :: Education
    Intended Audience :: Science/Research
    License :: OSI Approved :: BSD License
    Programming Language :: Python :: 3.6
    Programming Language :: Python :: 3.7
    Programming Language :: Python :: 3.8
    Topic :: Scientific/Engineering
    Topic :: Scientific/Engineering :: Artificial Intelligence
    Topic :: Software Development :: Libraries :: Application Frameworks
    Topic :: Software Development :: Libraries :: Python Modules
    Typing :: Typed
project_urls =
    Bug Tracker = https://github.com/pmeier/pystiche/issues
    Documentation = https://pystiche.readthedocs.io
    Source Code = https://github.com/pmeier/pystiche


[options]
packages = find:
include_package_data = True
python_requires = >=3.6
# Remember to re-run docs/generate_requirements_rtd.py if you change the install
# requirements
install_requires =
    torch>=1.6.0
    torchvision>=0.7.0
    pillow
    numpy
<<<<<<< HEAD
    requests
=======
    typing_extensions
>>>>>>> 10490776

[options.packages.find]
exclude =
    tests
    tests.*<|MERGE_RESOLUTION|>--- conflicted
+++ resolved
@@ -40,11 +40,6 @@
     torchvision>=0.7.0
     pillow
     numpy
-<<<<<<< HEAD
-    requests
-=======
-    typing_extensions
->>>>>>> 10490776
 
 [options.packages.find]
 exclude =
